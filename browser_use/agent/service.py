--- conflicted
+++ resolved
@@ -170,11 +170,8 @@
 		enable_memory: bool = True,
 		memory_config: MemoryConfig | None = None,
 		source: str | None = None,
-<<<<<<< HEAD
 		enhance_task: bool = True,
-=======
 		task_id: str | None = None,
->>>>>>> 0e4d4ca1
 	):
 		if page_extraction_llm is None:
 			page_extraction_llm = llm
